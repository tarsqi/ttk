--- conflicted
+++ resolved
@@ -22,23 +22,16 @@
 
 3. Convert the TTK format into HTML.
 
-<<<<<<< HEAD
-   $ python convert.py --convert-ttk-into-html TTK_DIR HTML_DIR
-   $ python convert.py --convert-ttk-into-html TTK_FILE HTML_FILE
-   $ python convert.py --convert-ttk-into-html --show-links TTK_DIR HTML_DIR
-   $ python convert.py --convert-ttk-into-html --show-links TTK_FILE HTML_FILE
-=======
    $ python convert.py --ttk2html TTK_DIR HTML_DIR
    $ python convert.py --ttk2html --show-links TTK_DIR HTML_DIR
->>>>>>> 0d3aa8aa
 
    Converts TTK files in TTK_DIR into HTML files in HTML_DIR, if --show-links is
    used links are shown in addition to the timexes and events.
 
 4. Convert Knowtator format into TTK.
 
-   $ python convert.py --convert-knowtator KNOWTATOR_DIR TTK_DIR
-   $ python convert.py --convert-knowtator --tarsqi KNOWTATOR_DIR TTK_DIR
+   $ python convert.py --knowtator2ttk KNOWTATOR_DIR TTK_DIR
+   $ python convert.py --knowtator2ttk --tarsqi KNOWTATOR_DIR TTK_DIR
 
    This is not a general conversion from any Knowtator output, it assumes that
    the input annotations are all events. If the --tarsqi option is used then the
@@ -571,22 +564,8 @@
 
 if __name__ == '__main__':
 
-<<<<<<< HEAD
-    long_options = ['convert-timebank', 'convert-thyme', 'convert-knowtator',
-                    'tarsqi', 'convert-ttk-into-html', 'show-links']
-    (opts, args) = getopt.getopt(sys.argv[1:], 'i:o:', long_options)
-    opts = { k: v for k, v in opts }
-    limit = 10 if DEBUG else sys.maxint
-    if '--convert-timebank' in opts:
-        convert_timebank(args[0], args[1])
-    elif '--convert-thyme' in opts:
-        convert_thyme(args[0], args[1], args[2], limit)
-    elif '--convert-knowtator' in opts:
-        tarsqi_tags = True if '--tarsqi' in opts else False
-        convert_knowtator(args[0], args[1], limit, tarsqi_tags)
-    elif '--convert-ttk-into-html' in opts:
-=======
-    long_options = ['timebank2ttk', 'thyme2ttk', 'ttk2html', 'show-links']
+    long_options = ['timebank2ttk', 'thyme2ttk', 'ttk2html',
+                    'knowtator2ttk', 'show-links']
     (opts, args) = getopt.getopt(sys.argv[1:], 'i:o:', long_options)
     opts = { k: v for k, v in opts }
     if '--timebank2ttk' in opts:
@@ -594,9 +573,11 @@
     elif '--thyme2ttk' in opts:
         limit = 10 if DEBUG else sys.maxint
         convert_thyme(args[0], args[1], args[2], limit)
+    elif '--knowtator2ttk' in opts:
+        tarsqi_tags = True if '--tarsqi' in opts else False
+        convert_knowtator(args[0], args[1], limit, tarsqi_tags)
     elif '--ttk2html' in opts:
         limit = 10 if DEBUG else sys.maxint
->>>>>>> 0d3aa8aa
         showlinks = True if '--show-links' in opts else False
         if os.path.exists(args[1]):
             exit("ERROR: output '%s' already exists" % args[1])
